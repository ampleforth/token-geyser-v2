--- conflicted
+++ resolved
@@ -892,13 +892,7 @@
             // delete fully unstaked stakes
             while (vaultData.stakes.length > out.newStakesCount) vaultData.stakes.pop();
 
-<<<<<<< HEAD
-            // note: if out.lastStakeAmount == 0, it means that the amount unstaked was exactly the amount
-            // staked in vaultData.stakes[vaultData.stakes.length.sub(1)],
-            // so there is no need to update the stake in vaultData.stakes[vaultData.stakes.length.sub(2)]
-=======
             // only perform when lastStakeAmount is set
->>>>>>> e1bb6cb6
             if (out.lastStakeAmount > 0) {
                 // update partially unstaked stake
                 vaultData.stakes[out.newStakesCount.sub(1)].amount = out.lastStakeAmount;
