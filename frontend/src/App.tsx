--- conflicted
+++ resolved
@@ -13,7 +13,6 @@
 function App() {
   return (
     <ApolloProvider client={client}>
-<<<<<<< HEAD
       <AppContextProvider>
         <Web3Provider>
           <GeyserContextProvider>
@@ -28,21 +27,6 @@
           </GeyserContextProvider>
         </Web3Provider>
       </AppContextProvider>
-=======
-      <Web3Provider>
-        <GeyserContextProvider>
-          <VaultContextProvider>
-            <WalletContextProvider>
-              <StatsContextProvider>
-                <Header />
-                <GeyserFirstContainer />
-                <VaultFirstContainer />
-              </StatsContextProvider>
-            </WalletContextProvider>
-          </VaultContextProvider>
-        </GeyserContextProvider>
-      </Web3Provider>
->>>>>>> 5d67d225
     </ApolloProvider>
   )
 }
