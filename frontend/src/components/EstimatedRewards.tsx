import styled from 'styled-components/macro'
import tw from 'twin.macro'
import rewardSymbol from 'assets/rewardSymbol.svg'
import { useContext, useEffect, useState } from 'react'
import { StatsContext } from 'context/StatsContext'
import { formatWithDecimals } from 'utils/numeral'
import { BigNumber } from 'ethers'
import { GET_ESTIMATED_REWARDS_MSG } from '../constants'
import { Tooltip } from './Tooltip'
import { CardValue, CardLabel } from '../styling/styles'
import { GeyserContext } from '../context/GeyserContext'

interface Props {
  parsedUserInput: BigNumber
}

export const EstimatedRewards: React.FC<Props> = ({ parsedUserInput }) => {
  const [rewards, setRewards] = useState<string>('0.00')
  const { rewardTokenInfo: { symbol } } = useContext(GeyserContext)
  const { computeRewardsFromAdditionalStakes, geyserStats: { calcPeriodInDays } } = useContext(StatsContext)

  useEffect(() => {
<<<<<<< HEAD
    (async () => {
      setRewards(formatWithDecimals(`${await computeRewardsFromAdditionalStakes(parsedUserInput)}`, 2))
    })();
=======
    ;(async () => {
      setRewards(
        parsedUserInput.isZero() ? '0.00' : formatWithDecimals(`${await computeRewardsFromAdditionalStakes(parsedUserInput)}`, 2)
      )
    })()
>>>>>>> 5d67d225
  }, [parsedUserInput])

  return (
    <EstimatedRewardsContainer>
      <ColoredDiv />
      <Icon src={rewardSymbol} alt="Rewards Symbol" className="w-0 sm:w-auto" />
      <RewardsTextContainer>
        <CardLabel>
          Your Estimated Rewards
          <Tooltip
            classNames="my-auto ml-2 normal-case tracking-wide"
            panelClassnames="-translate-x-3/4 xs:left-1/2 xs:-translate-x-1/2"
            messages={[{ title: 'Estimated Rewards', body: GET_ESTIMATED_REWARDS_MSG() }]}
          />
        </CardLabel>
        <CardValue>
          {rewards} {symbol}{' '}
          {parsedUserInput.gt(0) && calcPeriodInDays > 0
            ? `in ${calcPeriodInDays} day${calcPeriodInDays > 1 ? 's' : ''}`
            : ''}
        </CardValue>
      </RewardsTextContainer>
    </EstimatedRewardsContainer>
  )
}

const EstimatedRewardsContainer = styled.div`
  ${tw`h-120px shadow-all-xs my-6 border border-lightGray rounded flex flex-row tracking-wide`}
`

const ColoredDiv = styled.div`
  ${tw`rounded-l-sm h-full bg-radicalRed w-4`}
`

const Icon = styled.img`
  ${tw`mx-4`}
`

const RewardsTextContainer = styled.div`
  ${tw`flex flex-col my-auto`}
`<|MERGE_RESOLUTION|>--- conflicted
+++ resolved
@@ -20,17 +20,11 @@
   const { computeRewardsFromAdditionalStakes, geyserStats: { calcPeriodInDays } } = useContext(StatsContext)
 
   useEffect(() => {
-<<<<<<< HEAD
     (async () => {
-      setRewards(formatWithDecimals(`${await computeRewardsFromAdditionalStakes(parsedUserInput)}`, 2))
-    })();
-=======
-    ;(async () => {
       setRewards(
         parsedUserInput.isZero() ? '0.00' : formatWithDecimals(`${await computeRewardsFromAdditionalStakes(parsedUserInput)}`, 2)
       )
-    })()
->>>>>>> 5d67d225
+    })();
   }, [parsedUserInput])
 
   return (
