import styled from 'styled-components/macro'
import tw from 'twin.macro'
import rewardSymbol from 'assets/rewardSymbol.svg'
import { useContext, useEffect, useState } from 'react'
import { StatsContext } from 'context/StatsContext'
import { formatWithDecimals } from 'utils/numeral'
import { BigNumber } from 'ethers'
import { GET_ESTIMATED_REWARDS_MSG } from '../constants'
import { Tooltip } from './Tooltip'
import { CardValue, CardLabel } from '../styling/styles'
import { GeyserContext } from '../context/GeyserContext'

interface Props {
  parsedUserInput: BigNumber
}

export const EstimatedRewards: React.FC<Props> = ({ parsedUserInput }) => {
  const [rewards, setRewards] = useState<string>('0.00')
  const { rewardTokenInfo: { symbol } } = useContext(GeyserContext)
  const { computeRewardsFromAdditionalStakes, geyserStats: { calcPeriodInDays } } = useContext(StatsContext)

  useEffect(() => {
    (async () => {
      setRewards(
        parsedUserInput.isZero() ? '0.00' : formatWithDecimals(`${await computeRewardsFromAdditionalStakes(parsedUserInput)}`, 2)
      )
    })();
  }, [parsedUserInput])

  return (
    <EstimatedRewardsContainer>
      <ColoredDiv />
      <Icon src={rewardSymbol} alt="Rewards Symbol" className="w-0 sm:w-auto" />
      <RewardsTextContainer>
        <CardLabel>
          Your Estimated Rewards
          <Tooltip
            classNames="my-auto ml-2 normal-case tracking-wide"
            panelClassnames="-translate-x-3/4 xs:left-1/2 xs:-translate-x-1/2"
            messages={[{ title: 'Estimated Rewards', body: GET_ESTIMATED_REWARDS_MSG() }]}
          />
        </CardLabel>
<<<<<<< HEAD
        <CardValue>
          {rewards} {symbol}{' '}
          {parsedUserInput.gt(0) && calcPeriodInDays > 0
            ? `in ${calcPeriodInDays} day${calcPeriodInDays > 1 ? 's' : ''}`
            : ''}
=======
        <CardValue>{rewards} {symbol}{' '}
          <span>
            {parsedUserInput.gt(0) && calcPeriodInDays > 0 ? `in ${calcPeriodInDays} day${calcPeriodInDays > 1 ? 's' : ''}` : ''}
          </span>
>>>>>>> e3aaa357
        </CardValue>
      </RewardsTextContainer>
    </EstimatedRewardsContainer>
  )
}

const EstimatedRewardsContainer = styled.div`
  ${tw`h-120px shadow-all-xs my-6 border border-lightGray rounded flex flex-row tracking-wide`}
`

const ColoredDiv = styled.div`
  ${tw`rounded-l-sm h-full bg-radicalRed w-4`}
`

const Icon = styled.img`
  ${tw`mx-4`}
`

const RewardsTextContainer = styled.div`
  ${tw`flex flex-col my-auto`}
`<|MERGE_RESOLUTION|>--- conflicted
+++ resolved
@@ -40,18 +40,10 @@
             messages={[{ title: 'Estimated Rewards', body: GET_ESTIMATED_REWARDS_MSG() }]}
           />
         </CardLabel>
-<<<<<<< HEAD
-        <CardValue>
-          {rewards} {symbol}{' '}
-          {parsedUserInput.gt(0) && calcPeriodInDays > 0
-            ? `in ${calcPeriodInDays} day${calcPeriodInDays > 1 ? 's' : ''}`
-            : ''}
-=======
         <CardValue>{rewards} {symbol}{' '}
           <span>
             {parsedUserInput.gt(0) && calcPeriodInDays > 0 ? `in ${calcPeriodInDays} day${calcPeriodInDays > 1 ? 's' : ''}` : ''}
           </span>
->>>>>>> e3aaa357
         </CardValue>
       </RewardsTextContainer>
     </EstimatedRewardsContainer>
