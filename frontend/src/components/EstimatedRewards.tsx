import styled from 'styled-components/macro'
import tw from 'twin.macro'
import rewardSymbol from 'assets/rewardSymbol.svg'
import { useContext, useEffect, useState } from 'react'
import { StatsContext } from 'context/StatsContext'
import { formatWithDecimals } from 'utils/numeral'
import { BigNumber } from 'ethers'
import { GET_ESTIMATED_REWARDS_MSG } from '../constants'
import { Tooltip } from './Tooltip'
import { CardValue, CardLabel } from '../styling/styles'
import { GeyserContext } from '../context/GeyserContext'

interface Props {
  parsedUserInput: BigNumber
}

export const EstimatedRewards: React.FC<Props> = ({ parsedUserInput }) => {
  const [rewards, setRewards] = useState<string>('0.00')
  const { rewardTokenInfo: { symbol } } = useContext(GeyserContext)
  const { computeRewardsFromAdditionalStakes, geyserStats: { calcPeriodInDays } } = useContext(StatsContext)

  useEffect(() => {
<<<<<<< HEAD
    (async () => {
      setRewards(formatWithDecimals(`${await computeRewardsFromAdditionalStakes(parsedUserInput)}`, 2))
    })();
=======
    ;(async () => {
      setRewards(
        parsedUserInput.isZero() ? '0.00' : formatWithDecimals(`${await computeRewardsFromAdditionalStakes(parsedUserInput)}`, 2)
      )
    })()
>>>>>>> e3aaa357
  }, [parsedUserInput])

  return (
    <EstimatedRewardsContainer>
      <ColoredDiv />
      <Icon src={rewardSymbol} alt="Rewards Symbol" className="w-0 sm:w-auto" />
      <RewardsTextContainer>
        <CardLabel>
          Your Estimated Rewards
          <Tooltip
            classNames="my-auto ml-2 normal-case tracking-wide"
            panelClassnames="-translate-x-3/4 xs:left-1/2 xs:-translate-x-1/2"
            messages={[{ title: 'Estimated Rewards', body: GET_ESTIMATED_REWARDS_MSG() }]}
          />
        </CardLabel>
<<<<<<< HEAD
        <CardValue>
          {rewards} {symbol}{' '}
          {parsedUserInput.gt(0) && calcPeriodInDays > 0
            ? `in ${calcPeriodInDays} day${calcPeriodInDays > 1 ? 's' : ''}`
            : ''}
=======
        <CardValue>{rewards} {symbol}{' '}
          <span>
            {parsedUserInput.gt(0) && calcPeriodInDays > 0 ? `in ${calcPeriodInDays} day${calcPeriodInDays > 1 ? 's' : ''}` : ''}
          </span>
>>>>>>> e3aaa357
        </CardValue>
      </RewardsTextContainer>
    </EstimatedRewardsContainer>
  )
}

const EstimatedRewardsContainer = styled.div`
  ${tw`h-120px shadow-all-xs my-6 border border-lightGray rounded flex flex-row tracking-wide`}
`

const ColoredDiv = styled.div`
  ${tw`rounded-l-sm h-full bg-radicalRed w-4`}
`

const Icon = styled.img`
  ${tw`mx-4`}
`

const RewardsTextContainer = styled.div`
  ${tw`flex flex-col my-auto`}
`<|MERGE_RESOLUTION|>--- conflicted
+++ resolved
@@ -20,17 +20,11 @@
   const { computeRewardsFromAdditionalStakes, geyserStats: { calcPeriodInDays } } = useContext(StatsContext)
 
   useEffect(() => {
-<<<<<<< HEAD
     (async () => {
-      setRewards(formatWithDecimals(`${await computeRewardsFromAdditionalStakes(parsedUserInput)}`, 2))
-    })();
-=======
-    ;(async () => {
       setRewards(
         parsedUserInput.isZero() ? '0.00' : formatWithDecimals(`${await computeRewardsFromAdditionalStakes(parsedUserInput)}`, 2)
       )
     })()
->>>>>>> e3aaa357
   }, [parsedUserInput])
 
   return (
@@ -46,18 +40,11 @@
             messages={[{ title: 'Estimated Rewards', body: GET_ESTIMATED_REWARDS_MSG() }]}
           />
         </CardLabel>
-<<<<<<< HEAD
         <CardValue>
           {rewards} {symbol}{' '}
-          {parsedUserInput.gt(0) && calcPeriodInDays > 0
-            ? `in ${calcPeriodInDays} day${calcPeriodInDays > 1 ? 's' : ''}`
-            : ''}
-=======
-        <CardValue>{rewards} {symbol}{' '}
           <span>
             {parsedUserInput.gt(0) && calcPeriodInDays > 0 ? `in ${calcPeriodInDays} day${calcPeriodInDays > 1 ? 's' : ''}` : ''}
           </span>
->>>>>>> e3aaa357
         </CardValue>
       </RewardsTextContainer>
     </EstimatedRewardsContainer>
