import { useContext } from 'react'
import styled from 'styled-components/macro'
import tw from 'twin.macro'
<<<<<<< HEAD
import { GeyserStakeView } from './GeyserStakeView'
import { Overlay } from '../styling/styles'
import { ToggleView } from './ToggleView'
import { GeyserContext } from '../context/GeyserContext'
=======
import { Overlay } from 'styling/styles'
import { GeyserContext } from 'context/GeyserContext'
import { ToggleView } from './ToggleView'
import { GeyserStakeView } from './GeyserStakeView'
>>>>>>> e3aaa357
import { GeyserStatsView } from './GeyserStatsView'
import { VaultsList } from './VaultsList'
import { GeysersList } from './GeysersList'

export const GeyserFirstContainer = () => {
  const { isStakingAction, toggleStakingAction } = useContext(GeyserContext)

  return (
    <Container>
      <Center>
        <VaultsList />
        <GeysersList />
      </Center>
      <GeyserFirstOverlay>
        <GeyserStatsView />
      </GeyserFirstOverlay>
      <GeyserFirstOverlay>
        <ToggleContainer>
          <ToggleView enabled={isStakingAction} toggle={toggleStakingAction} options={['Stake', 'Unstake']} />
        </ToggleContainer>
        <GeyserStakeView />
      </GeyserFirstOverlay>
    </Container>
  )
}

const Container = styled.div`
  ${tw`text-center m-auto my-4 flex flex-col flex-wrap w-full`}
  ${tw`sm:w-sm`}
`

const Center = styled.div`
  ${tw`text-center m-auto my-4 flex flex-col flex-wrap`}
`

const ToggleContainer = styled.div`
  ${tw`m-6`}
`<|MERGE_RESOLUTION|>--- conflicted
+++ resolved
@@ -1,17 +1,11 @@
 import { useContext } from 'react'
 import styled from 'styled-components/macro'
 import tw from 'twin.macro'
-<<<<<<< HEAD
-import { GeyserStakeView } from './GeyserStakeView'
-import { Overlay } from '../styling/styles'
-import { ToggleView } from './ToggleView'
 import { GeyserContext } from '../context/GeyserContext'
-=======
 import { Overlay } from 'styling/styles'
 import { GeyserContext } from 'context/GeyserContext'
 import { ToggleView } from './ToggleView'
 import { GeyserStakeView } from './GeyserStakeView'
->>>>>>> e3aaa357
 import { GeyserStatsView } from './GeyserStatsView'
 import { VaultsList } from './VaultsList'
 import { GeysersList } from './GeysersList'
