--- conflicted
+++ resolved
@@ -16,10 +16,9 @@
 import { Tooltip } from './Tooltip'
 
 export const MyStats = () => {
-<<<<<<< HEAD
   const {
     userStats: { apy, currentMultiplier, currentReward },
-    vaultStats: { stakingTokenBalance },
+    vaultStats: { currentStake },
     geyserStats: { duration },
   } = useContext(StatsContext)
   const {
@@ -27,12 +26,11 @@
     stakingTokenInfo: { price: stakingTokenPrice },
   } = useContext(GeyserContext)
 
-
   const getTooltipMessages = useCallback(
     () => [
       {
         title: 'APY',
-        body: stakingTokenBalance > 0 ? GET_APY_STAKE_MSG() : GET_APY_NO_STAKE_MSG({ days: duration }),
+        body: currentStake > 0 ? GET_APY_STAKE_MSG() : GET_APY_NO_STAKE_MSG({ days: duration }),
       },
       {
         title: 'Reward Multiplier',
@@ -43,12 +41,8 @@
         body: GET_CURRENT_REWARDS_MSG(),
       },
     ],
-    [stakingTokenBalance],
+    [currentStake],
   )
-=======
-  const { userStats: { apy, currentMultiplier, currentReward }, vaultStats: { currentStake } } = useContext(StatsContext)
-  const { rewardTokenInfo: { symbol: rewardTokenSymbol }, stakingTokenInfo: { price: stakingTokenPrice }} = useContext(GeyserContext)
->>>>>>> e3aaa357
 
   return (
     <MyStatsContainer>
