--- conflicted
+++ resolved
@@ -25,12 +25,12 @@
 
 export const MOCK_ERC_20_ADDRESS = '0x0165878A594ca255338adfa4d48449f69242Eb8F'
 
-<<<<<<< HEAD
 // app mode
 export enum MODE {
   Vaults,
   Geysers,
-=======
+}
+
 // transaction state
 export enum TxState {
   PENDING,
@@ -41,7 +41,6 @@
 
 export const EXTERNAL_LINKS: Record<string, string> = {
   etherscan: 'https://etherscan.io/tx',
->>>>>>> e3aaa357
 }
 
 // Staking tokens
@@ -72,7 +71,6 @@
 export const AMPL_LAUNCH_DATE = 1561687200
 export const INITIAL_SUPPLY = 50000000
 
-<<<<<<< HEAD
 // tooltip messages
 export const GET_APY_STAKE_MSG = () =>
   'APY is estimated for your current deposits till the end of this program. The APY metric does not account for gains or losses from holding liquidity tokens, or gains from liquidity mining rewards distributed by the underlying platform for holding liquidity tokens.'
@@ -86,8 +84,9 @@
 export const GET_CURRENT_REWARDS_MSG = () =>
   'Your share of the total unlocked reward pool. Larger your deposit and for longer, higher your share.'
 
-export const GET_ESTIMATED_REWARDS_MSG = () => 'Estimated rewards assume you have achieved the maximum reward multiplier.'
-=======
+export const GET_ESTIMATED_REWARDS_MSG = () =>
+  'Estimated rewards assume you have achieved the maximum reward multiplier.'
+
 // alignment
 export enum Align {
   LEFT,
@@ -96,5 +95,4 @@
 }
 
 // Infura
-export const INFURA_PROJECT_ID = ''
->>>>>>> e3aaa357
+export const INFURA_PROJECT_ID = ''