--- conflicted
+++ resolved
@@ -38,14 +38,10 @@
   const [currentLock, setCurrentLock] = useState<Lock | null>(null)
 
   const selectVault = (vault: Vault) => setSelectedVault(vault)
-<<<<<<< HEAD
-  const selectVaultById = (id: string) => setSelectedVault(vaults.find((vault) => vault.id === id) || selectedVault)
-=======
   const selectVaultById = (id: string) => setSelectedVault(vaults.find(vault => vault.id === id) || selectedVault)
   const withdrawFromVault = address && signer && selectedVault
     ? (tokenAddress: string, amount: BigNumber) => withdraw(selectedVault.id, tokenAddress, address, amount, signer)
     : null
->>>>>>> 5d67d225
 
   useEffect(() => {
     if (address) getVaults({ variables: { id: address } })
