--- conflicted
+++ resolved
@@ -40,9 +40,6 @@
   const [currentLock, setCurrentLock] = useState<Lock | null>(null)
 
   const selectVault = (vault: Vault) => setSelectedVault(vault)
-<<<<<<< HEAD
-  const selectVaultById = (id: string) => setSelectedVault(vaults.find((vault) => vault.id === id) || selectedVault)
-=======
   const selectVaultById = (id: string) => setSelectedVault(vaults.find(vault => vault.id === id) || selectedVault)
   const withdrawFromVault = address && signer && selectedVault
     ? (tokenAddress: string, amount: BigNumber) => withdraw(selectedVault.id, tokenAddress, address, amount, signer)
@@ -51,7 +48,6 @@
   const withdrawRewardsFromVault = address && signer && selectedGeyser
     ? (receipt: TransactionReceipt) => withdrawRewards(selectedGeyser.id, address, receipt, signer)
     : null
->>>>>>> e3aaa357
 
   useEffect(() => {
     if (address) getVaults({ variables: { id: address } })
